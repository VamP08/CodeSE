import chromadb
import uuid
import json
import os
from Vector_Embedding_Test import CodeEmbeddingModel  # Import the model wrapper

# Initialize ChromaDB Client
chroma_client = chromadb.PersistentClient(path="./chromadb_store")  # Persistent storage

# Create a Collection
collection = chroma_client.get_or_create_collection(name="code_embeddings")

def store_embeddings_from_json(json_file_path):
    """Read chunks from JSON file created by folder_processor.py and store in ChromaDB."""
    
    # Initialize embedding model
    embedding_model = CodeEmbeddingModel()
    
    # Load chunks from JSON file
    try:
        with open(json_file_path, 'r', encoding='utf-8') as f:
            chunks = json.load(f)
        
        print(f"Loaded {len(chunks)} chunks from {json_file_path}")
    except FileNotFoundError:
        print(f"Error: JSON file not found at {json_file_path}")
        return
    except json.JSONDecodeError:
        print(f"Error: Invalid JSON format in {json_file_path}")
        return
    
    # Prepare data for embedding
    cleaned_chunks = []
    metadata_list = []
    
    for chunk in chunks:
        # Extract metadata from chunk dictionary
        metadata = {
            "chunk_id": chunk.get("chunk_id", "N/A"),
            "file_path": chunk.get("file_path", "N/A"),
            "line_numbers": f"{chunk.get('start_line', 'N/A')}-{chunk.get('end_line', 'N/A')}",
            "language": chunk.get("language", "N/A")
        }
        
        # Get the code content
        code = chunk.get("code", "").strip()
        
        if code:
            cleaned_chunks.append(code)
            metadata_list.append(metadata)
    
    if not cleaned_chunks:
        print("Error: No valid code chunks found in the JSON file.")
        return
    
    # Generate vector embeddings
    vector_embeddings = embedding_model.generate_embeddings(cleaned_chunks)
<<<<<<< HEAD
    
    # Step 3: Fetch existing metadata and avoid duplicates
    existing_metadata = collection.get(include=['metadatas'])['metadatas']
    
=======
    print(vector_embeddings)

    # Step 3: Fetch existing metadata and avoid duplicates
    existing_metadata = collection.get(include=['metadatas'])['metadatas']
    print(existing_metadata)

>>>>>>> 53728ed4
    if existing_metadata is None:
        existing_metadata = []  # Ensure it's an empty list if nothing is stored
    
    existing_chunk_ids = set()
    for meta in existing_metadata:
        if isinstance(meta, dict) and "chunk_id" in meta:
            existing_chunk_ids.add(meta["chunk_id"])
    
    print(f"Existing chunk IDs in DB before insertion: {len(existing_chunk_ids)}")  # Debugging
    
    initial_chunk_count = len(existing_chunk_ids)  # Count of existing chunks before insertion
    new_chunks_added = 0  # Track how many new chunks get stored
    
    for metadata, embedding in zip(metadata_list, vector_embeddings):
        chunk_id = metadata["chunk_id"]
        
        # Check if chunk_id already exists
        if chunk_id in existing_chunk_ids:
            print(f"Skipping duplicate chunk: {chunk_id}")
            continue  # Properly skip duplicates
        
        doc_id = str(uuid.uuid4())  # Generate a unique ID for this chunk
        
        # Store in ChromaDB
        collection.add(
            ids=[doc_id],  # Unique ID for this entry
            embeddings=[embedding.tolist()],  # Convert numpy/tensor to list
            metadatas=[metadata]  # Store metadata as JSON
        )
        
        print(f"Stored new chunk: {chunk_id}")
        new_chunks_added += 1
    
    print(f"Stored {new_chunks_added} new unique code chunks in ChromaDB.")
    
    # Fetch updated metadata
    updated_metadata = collection.get(include=['metadatas'])['metadatas']
    updated_chunk_count = len(updated_metadata)
    
    print(f"Total chunks in DB after insertion: {updated_chunk_count}")
    
    # Only print newly added chunks (up to 10 for brevity)
    if new_chunks_added > 0:
        print("\nSample of Newly Added Chunks:")
        display_count = min(10, new_chunks_added)
        for idx in range(initial_chunk_count, initial_chunk_count + display_count):
            metadata = updated_metadata[idx]
            print(f"\n[Chunk {idx + 1}]")
            print(f"Chunk ID: {metadata.get('chunk_id', 'N/A')}")
            print(f"File Path: {metadata.get('file_path', 'N/A')}")
            print(f"Line Numbers: {metadata.get('line_numbers', 'N/A')}")
            print(f"Language: {metadata.get('language', 'N/A')}")
        
        if new_chunks_added > 10:
            print(f"\n... and {new_chunks_added - 10} more chunks")

# Example Usage
if __name__ == "__main__":
<<<<<<< HEAD
    import sys
    
    if len(sys.argv) > 1:
        json_file_path = sys.argv[1]
    else:
        # Ask for the JSON file path
        json_file_path = input("Enter path to the JSON file created by folder_processor.py: ")
    
    # Validate file exists and has .json extension
    if not os.path.exists(json_file_path):
        print(f"Error: File '{json_file_path}' does not exist.")
        sys.exit(1)
    
    if not json_file_path.lower().endswith('.json'):
        print(f"Warning: File '{json_file_path}' does not have a .json extension.")
        confirm = input("Continue anyway? (y/n): ")
        if confirm.lower() != 'y':
            sys.exit(0)
    
    # Process the JSON file
    store_embeddings_from_json(json_file_path)
    print("Done.")
=======
    code_chunk = """Chunk ID: python_function_7
    File: D:/New folder/Work/CodeSE/CodeSE/test/dodebase/PYTHON/TWO SUM.py
    Lines: 20-32
    Language: python
    Code:
        def twoSum(self, nums, target):

            elements = dict()

            for count, value in enumerate(nums):
                ans = target - value

                if ans in elements:
                    return [elements[ans], count]

                elements[value] = count

            return []"""

    store_embeddings_in_chromadb([code_chunk])
    print("Done.")
>>>>>>> 53728ed4
<|MERGE_RESOLUTION|>--- conflicted
+++ resolved
@@ -55,19 +55,10 @@
     
     # Generate vector embeddings
     vector_embeddings = embedding_model.generate_embeddings(cleaned_chunks)
-<<<<<<< HEAD
     
     # Step 3: Fetch existing metadata and avoid duplicates
     existing_metadata = collection.get(include=['metadatas'])['metadatas']
     
-=======
-    print(vector_embeddings)
-
-    # Step 3: Fetch existing metadata and avoid duplicates
-    existing_metadata = collection.get(include=['metadatas'])['metadatas']
-    print(existing_metadata)
-
->>>>>>> 53728ed4
     if existing_metadata is None:
         existing_metadata = []  # Ensure it's an empty list if nothing is stored
     
@@ -126,7 +117,6 @@
 
 # Example Usage
 if __name__ == "__main__":
-<<<<<<< HEAD
     import sys
     
     if len(sys.argv) > 1:
@@ -149,26 +139,3 @@
     # Process the JSON file
     store_embeddings_from_json(json_file_path)
     print("Done.")
-=======
-    code_chunk = """Chunk ID: python_function_7
-    File: D:/New folder/Work/CodeSE/CodeSE/test/dodebase/PYTHON/TWO SUM.py
-    Lines: 20-32
-    Language: python
-    Code:
-        def twoSum(self, nums, target):
-
-            elements = dict()
-
-            for count, value in enumerate(nums):
-                ans = target - value
-
-                if ans in elements:
-                    return [elements[ans], count]
-
-                elements[value] = count
-
-            return []"""
-
-    store_embeddings_in_chromadb([code_chunk])
-    print("Done.")
->>>>>>> 53728ed4
