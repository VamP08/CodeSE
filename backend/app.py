import json
from flask import Flask, request, jsonify
from flask_cors import CORS
import os
from utils.folder_processor import FolderProcessor 
from utils.Store_Embedding import store_embeddings_from_json
from utils.SearchEngine import CodeSearchEngine
<<<<<<< HEAD
=======
from utils.Vector_Embedding import CodeEmbeddingModel  # import here
>>>>>>> 6381adb3

app = Flask(__name__)
CORS(app, resources={r"/*": {"origins": "*"}}, supports_credentials=True)

BASE_DIR = os.path.dirname(os.path.abspath(__file__))
REGISTRY_FILE = os.path.join(BASE_DIR, "project_registry.json")
ACTIVE_FILE   = os.path.join(BASE_DIR, "active_project.json")

@app.route('/process_path', methods=['POST'])
def process_path():
    try:
        data = request.get_json()
        if not data or "path" not in data:
            return jsonify({"message": "Invalid request, 'path' is required"}), 400

        folder_path = data["path"]
        if not os.path.exists(folder_path):
            return jsonify({"message": "Invalid path. Folder does not exist."}), 400
        
        processor = FolderProcessor()
        processor.process_folder(folder_path)

        storage_dir   = os.path.join(folder_path, ".code_search")
        os.makedirs(storage_dir, exist_ok=True)
        json_file_path = os.path.join(storage_dir, "code_chunks.json")
        chroma_path    = os.path.join(storage_dir, "chroma_db")

        processor.save_chunks_to_file(json_file_path)
        store_embeddings_from_json(json_file_path, chroma_path=chroma_path)

        # update registry
        project_name = os.path.basename(folder_path)
        entry = {"name": project_name, "path": folder_path}
        projects = []
        if os.path.exists(REGISTRY_FILE):
            with open(REGISTRY_FILE, 'r') as f:
                projects = json.load(f)
        if not any(p['path'] == folder_path for p in projects):
            projects.append(entry)
            with open(REGISTRY_FILE, 'w') as f:
                json.dump(projects, f, indent=2)

        return jsonify({"message": f"Processing path: {folder_path}"}), 200

    except Exception as e:
        return jsonify({"message": f"Server error: {str(e)}"}), 500

@app.route('/get_projects', methods=['GET'])
def get_projects():
    try:
        projects = []
        if os.path.exists(REGISTRY_FILE):
            with open(REGISTRY_FILE, "r") as f:
                projects = json.load(f)
        return jsonify({"projects": projects})
    except Exception as e:
        return jsonify({"message": f"Error loading project list: {str(e)}"}), 500

@app.route('/set_active_project', methods=['POST'])
def set_active_project():
    try:
        data = request.get_json()
        selected_path = data.get("path")
        if not selected_path or not os.path.exists(selected_path):
            return jsonify({"message": "Invalid project path"}), 400

        with open(ACTIVE_FILE, "w") as f:
            json.dump({"path": selected_path}, f)

        return jsonify({"message": "Project selected successfully."}), 200
    except Exception as e:
        return jsonify({"message": f"Server error: {str(e)}"}), 500

@app.route('/search', methods=['POST'])
def search():
    try:
        data = request.get_json()
        query = data.get("query", "").strip()
        if not query:
            return jsonify({"message": "Query is required"}), 400

<<<<<<< HEAD
        # Load active project
        if not os.path.exists("active_project.json"):
            return jsonify({"message": "No active project selected"}), 400

        with open("active_project.json", "r") as f:
=======
        if not os.path.exists(ACTIVE_FILE):
            return jsonify({"message": "No active project selected"}), 400
        with open(ACTIVE_FILE, "r") as f:
>>>>>>> 6381adb3
            active = json.load(f)
        path = active.get("path")
        if not path or not os.path.exists(path):
            return jsonify({"message": "Invalid active project path"}), 400

<<<<<<< HEAD
        # Get chunk file path
        chunks_path = os.path.join(path, ".code_search", "code_chunks.json")
        if not os.path.exists(chunks_path):
            return jsonify({"message": "Code chunks not found. Please process the path first."}), 404

        search_engine = CodeSearchEngine(chunks_filepath=chunks_path)
        results = search_engine.combined_search(query, k=10)

        return jsonify({"results": results}), 200
=======
        code_search_dir = os.path.join(path, ".code_search")
        chunks_path     = os.path.join(code_search_dir, "code_chunks.json")
        chroma_path     = os.path.join(code_search_dir, "chroma_db")

        if not os.path.exists(chunks_path):
            return jsonify({"message": "Code chunks not found. Please process the path first."}), 404
        if not os.path.exists(chroma_path):
            return jsonify({"message": "ChromaDB not found. Please process the path first."}), 404

        # 🔥 Here we pass in the same embedding model with LLM support
        embedding_model = CodeEmbeddingModel()
        search_engine = CodeSearchEngine(
            chroma_path=chroma_path,
            collection_name="code_embeddings",
            embedding_model=embedding_model,
            chunks_filepath=chunks_path
        )

        results = search_engine.combined_search(query, k=10)
        return jsonify({"results": results}), 200

>>>>>>> 6381adb3
    except Exception as e:
        return jsonify({"message": f"Search error: {str(e)}"}), 500

if __name__ == '__main__':
    app.run(debug=True)<|MERGE_RESOLUTION|>--- conflicted
+++ resolved
@@ -5,10 +5,7 @@
 from utils.folder_processor import FolderProcessor 
 from utils.Store_Embedding import store_embeddings_from_json
 from utils.SearchEngine import CodeSearchEngine
-<<<<<<< HEAD
-=======
 from utils.Vector_Embedding import CodeEmbeddingModel  # import here
->>>>>>> 6381adb3
 
 app = Flask(__name__)
 CORS(app, resources={r"/*": {"origins": "*"}}, supports_credentials=True)
@@ -90,23 +87,15 @@
         if not query:
             return jsonify({"message": "Query is required"}), 400
 
-<<<<<<< HEAD
-        # Load active project
-        if not os.path.exists("active_project.json"):
-            return jsonify({"message": "No active project selected"}), 400
 
-        with open("active_project.json", "r") as f:
-=======
         if not os.path.exists(ACTIVE_FILE):
             return jsonify({"message": "No active project selected"}), 400
         with open(ACTIVE_FILE, "r") as f:
->>>>>>> 6381adb3
             active = json.load(f)
         path = active.get("path")
         if not path or not os.path.exists(path):
             return jsonify({"message": "Invalid active project path"}), 400
 
-<<<<<<< HEAD
         # Get chunk file path
         chunks_path = os.path.join(path, ".code_search", "code_chunks.json")
         if not os.path.exists(chunks_path):
@@ -116,29 +105,7 @@
         results = search_engine.combined_search(query, k=10)
 
         return jsonify({"results": results}), 200
-=======
-        code_search_dir = os.path.join(path, ".code_search")
-        chunks_path     = os.path.join(code_search_dir, "code_chunks.json")
-        chroma_path     = os.path.join(code_search_dir, "chroma_db")
 
-        if not os.path.exists(chunks_path):
-            return jsonify({"message": "Code chunks not found. Please process the path first."}), 404
-        if not os.path.exists(chroma_path):
-            return jsonify({"message": "ChromaDB not found. Please process the path first."}), 404
-
-        # 🔥 Here we pass in the same embedding model with LLM support
-        embedding_model = CodeEmbeddingModel()
-        search_engine = CodeSearchEngine(
-            chroma_path=chroma_path,
-            collection_name="code_embeddings",
-            embedding_model=embedding_model,
-            chunks_filepath=chunks_path
-        )
-
-        results = search_engine.combined_search(query, k=10)
-        return jsonify({"results": results}), 200
-
->>>>>>> 6381adb3
     except Exception as e:
         return jsonify({"message": f"Search error: {str(e)}"}), 500
 
